# Standard library
import os
import sys
from urllib.parse import urlparse, urlunparse, parse_qs, urlencode

# Packages
from jinja2 import Environment, FileSystemLoader

parent_dir = os.path.dirname(os.path.dirname(os.path.realpath(__file__)))
env = Environment(loader=FileSystemLoader(parent_dir + "/templates"))
template = env.get_template("image_template.html")


def image_template(url, alt, width, height, **attributes):
    """
    Generate image markup
    """

    url_parts = urlparse(url)

    # Default cloudinary optimisations
    # https://cloudinary.com/documentation/image_transformations

    cloudinary_options = [
        "f_auto",  # Auto choose format
        "q_auto",  # Auto optimise quality
        "fl_sanitize",  # Sanitize SVG content
    ]

    if not url_parts.netloc:
        raise Exception("url must contain a hostname")

<<<<<<< HEAD
    if not url_parts.netloc == "assets.ubuntu.com":
=======
    if url_parts.netloc != "assets.ubuntu.com":
>>>>>>> e8d51c2d
        # If not assets server, resize image on cloudinary
        cloudinary_options.append("w_" + str(width))
        cloudinary_options.append("h_" + str(height))
    elif url_parts.path[-4:] != ".svg":
<<<<<<< HEAD
        # Use the assets server to resize the image
=======
        # Use the assets server to resize the image (for non SVGs)
>>>>>>> e8d51c2d
        # so we aren't caching more than we need in cloudinary

        query = parse_qs(url_parts.query)
        query["w"] = int(width)
        query["h"] = int(height)
        url_list = list(url_parts)
        url_list[4] = urlencode(query, doseq=True)
        url = urlunparse(url_list)

    # Split out classes from attributes
    # As we need to handle them specially
    extra_classes = None

    if "extra_classes" in attributes:
        extra_classes = attributes["extra_classes"]
        del attributes["extra_classes"]

    return template.render(
        url=url,
        alt=alt,
        cloudinary_options=",".join(cloudinary_options),
        width=int(width),
        height=int(height),
        extra_classes=extra_classes,
        attributes=attributes,
    )


sys.modules[__name__] = image_template<|MERGE_RESOLUTION|>--- conflicted
+++ resolved
@@ -30,20 +30,12 @@
     if not url_parts.netloc:
         raise Exception("url must contain a hostname")
 
-<<<<<<< HEAD
     if not url_parts.netloc == "assets.ubuntu.com":
-=======
-    if url_parts.netloc != "assets.ubuntu.com":
->>>>>>> e8d51c2d
         # If not assets server, resize image on cloudinary
         cloudinary_options.append("w_" + str(width))
         cloudinary_options.append("h_" + str(height))
     elif url_parts.path[-4:] != ".svg":
-<<<<<<< HEAD
-        # Use the assets server to resize the image
-=======
         # Use the assets server to resize the image (for non SVGs)
->>>>>>> e8d51c2d
         # so we aren't caching more than we need in cloudinary
 
         query = parse_qs(url_parts.query)
